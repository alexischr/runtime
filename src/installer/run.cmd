@if "%_echo%" neq "on" echo off
setlocal

if defined VisualStudioVersion goto :Run

set _VSWHERE="%ProgramFiles(x86)%\Microsoft Visual Studio\Installer\vswhere.exe"
if exist %_VSWHERE% (
  for /f "usebackq tokens=*" %%i in (`%_VSWHERE% -latest -property installationPath`) do set _VSCOMNTOOLS=%%i\Common7\Tools
)
if not exist "%_VSCOMNTOOLS%" set _VSCOMNTOOLS=%VS140COMNTOOLS%
if not exist "%_VSCOMNTOOLS%" (
  echo Error: Visual Studio 2015 or 2017 required.
  echo        Please see https://github.com/dotnet/corefx/blob/master/Documentation/project-docs/developer-guide.md for build instructions.
  exit /b 1
)

call "%_VSCOMNTOOLS%\VsDevCmd.bat"

:Run
<<<<<<< HEAD
:: We do not want to run the first-time experience.
set DOTNET_SKIP_FIRST_TIME_EXPERIENCE=1
pushd %~dp0
=======
>>>>>>> 95a70dc2
powershell -NoProfile -ExecutionPolicy unrestricted -Command "%~dp0run.ps1 -- %*"
exit /b %ERRORLEVEL%<|MERGE_RESOLUTION|>--- conflicted
+++ resolved
@@ -17,11 +17,5 @@
 call "%_VSCOMNTOOLS%\VsDevCmd.bat"
 
 :Run
-<<<<<<< HEAD
-:: We do not want to run the first-time experience.
-set DOTNET_SKIP_FIRST_TIME_EXPERIENCE=1
-pushd %~dp0
-=======
->>>>>>> 95a70dc2
 powershell -NoProfile -ExecutionPolicy unrestricted -Command "%~dp0run.ps1 -- %*"
 exit /b %ERRORLEVEL%