{
  "frameworks": {
    "netstandard1.7": {
      "dependencies": {
        "Microsoft.TargetingPack.Private.CoreCLR": "1.1.0-beta-24512-03"
<<<<<<< HEAD
      },
      "imports": [
        "dotnet5.4"
      ]
    },
    "netcore50": {
      "dependencies": {
        "Microsoft.TargetingPack.Private.CoreCLR": "1.1.0-beta-24512-03"
=======
>>>>>>> dc76e699
      }
    },
    "net463": {
      "dependencies": {
        "Microsoft.TargetingPack.NETFramework.v4.6": "1.0.1"
      }
    }
  }
}<|MERGE_RESOLUTION|>--- conflicted
+++ resolved
@@ -3,17 +3,6 @@
     "netstandard1.7": {
       "dependencies": {
         "Microsoft.TargetingPack.Private.CoreCLR": "1.1.0-beta-24512-03"
-<<<<<<< HEAD
-      },
-      "imports": [
-        "dotnet5.4"
-      ]
-    },
-    "netcore50": {
-      "dependencies": {
-        "Microsoft.TargetingPack.Private.CoreCLR": "1.1.0-beta-24512-03"
-=======
->>>>>>> dc76e699
       }
     },
     "net463": {
